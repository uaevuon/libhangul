/* libhangul
 * Copyright (C) 2016 Choe Hwanjin
 *
 * This library is free software; you can redistribute it and/or
 * modify it under the terms of the GNU Lesser General Public
 * License as published by the Free Software Foundation; either
 * version 2.1 of the License, or (at your option) any later version.
 *
 * This library is distributed in the hope that it will be useful,
 * but WITHOUT ANY WARRANTY; without even the implied warranty of
 * MERCHANTABILITY or FITNESS FOR A PARTICULAR PURPOSE.  See the GNU
 * Lesser General Public License for more details.
 *
 * You should have received a copy of the GNU Lesser General Public
 * Foundation, Inc., 51 Franklin St, Fifth Floor, Boston, MA  02110-1301  USA
 */

#ifdef HAVE_CONFIG_H
#include <config.h>
#endif

#include <stdio.h>
#include <stdlib.h>
#include <string.h>
#include <limits.h>

#ifndef PATH_MAX
#define PATH_MAX 4096
#endif

#if ENABLE_EXTERNAL_KEYBOARDS
#include <locale.h>
#ifdef HAVE_GLOB_H
#include <glob.h>
#endif /* HAVE_GLOB_H */
#include <expat.h>
#endif /* ENABLE_EXTERNAL_KEYBOARDS */

#include "hangul-gettext.h"
#include "hangul.h"
#include "hangulinternals.h"

<<<<<<< HEAD
=======
#ifdef _WIN32
#define WIN32_LEAN_AND_MEAN
#include <windows.h>
#include <fileapi.h>
#define strdup _strdup
#endif /* _WIN32 */
>>>>>>> 154a5e0f

/**
 * @file hangulkeyboard.c
 */

/**
 * @addtogroup hangulkeyboards
 *
 * @section addinghangulkeyboards 한글 키보드 추가 방법
 * libhangul이 한글 키보드 파일을 읽는 위치는 두 곳이다.
 *  - @$(pkgdatadir)/keyboards 디렉토리에 설치된 파일은 전역 시스템에서
 *    인식한다.
 *  - @$HOME/.local/share/libhangul/keyboards 또는 @$XDG_DATA_HOME/libhangul/keyboards
 *    디렉토리에 설치된 파일은 개별 사용자만 인식한다.
 *
 * 키보드 파일의 로딩 순서는 시스템 파일을 먼저 로딩하고 사용자 파일을
 * 로딩한다. 따라서 한글 키보드 목록을 이터레이션하면 사용자 추가 자판은
 * 마지막에 나오게 된다. 사용자 자판 선택 알고리듬이 처음 나온 자판을
 * 인식하는 방식이므로 동일한 id를 가진 자판을 등록하면 먼저 등록된 자판만
 * 인식되므로 주의가 필요하다. 다시 말해서 시스템 자판과 같은 id를 가진
 * 자판은 등록하여 사용할 수 없다.
 */

#define LIBHANGUL_KEYBOARD_DIR LIBHANGUL_DATA_DIR "/keyboards"

#define HANGUL_KEYBOARD_TABLE_SIZE 0x80



// 세벌식 확장모드 글쇠
//0 : 같은 기호 배열을 쓴다 // ㅗ, ㅜ
const char sebeol_3_symbol_key[] = {'0', 'v', '8', 0x00};
//1 : 다른 기호 배열을 쓴다// ㅗ, ㅜ 
const char sebeol_3yet_symbol_key[] = {'1', '/', '9', 0x00};
// J + [ K, L, : ] //2: 같은 기호배열을 쓰고 준비글쇠가 있다.
const char sebeol_3moa_symbol_key[] = {'2', 'J', 'K', 'L', ':', 0x00};
// j + [ k, l, ;]
const char sebeol_3shin_symbol_key[] = {'j', 'k', 'l', ';', 0x00};

// ㅗ, ㅜ
const ucschar sebeol_3_symbol_value[] = {0x1169, 0x116e, 0x0000};  
// 첫소리 ㅇ [J]
const ucschar sebeol_3moa_symbol_value[] = {0x110b, 0x0000};
// 첫소리 ㅇ [j]
const ucschar sebeol_3shin_symbol_value[] = {0x110b, 0x0000};

// 세벌식 옛한글
  //6 : 옛글 배열,  ㅖ, ㅢ  // 공병우 계열
const char sebeol_3yet_yetgeul_key[] = {'6', '7', '8', 0x00};
// ㅖ, ㅢ  // 공병우 계열
const ucschar sebeol_3yet_yetgeul_value[] = {0x1168, 0x1174, 0x0000};

// 세벌식 확장단계 표시
// ®, ①, ②, ③, ④, ⑤
const ucschar sebeol_3_ext_step[] = {0x00AE, 0x2460, 0x2461, 0x2462, 0x2463, 0x2464, 0x0000};
// 세벌식 겹홀소리 글쇠
  // ㅡ,ㅗ, ㅜ  // 공병우 계열
const char sebeol_3_moeum_key[] = {'8', '/', '9', 0x00};
  // ㅡ, ㅗ, ㅜ  // 신광조 계열
const char sebeol_3shin_moeum_key[] = {'I', 'O', 'P', 0x00};
// ㅗ, ㅜ  // 신세기 계열 2018
const char sebeol_3moa_semoe_2018_moeum_key[] = {'.', 'b', 0x00};
 // ㅗ, ㅜ  // 신세기 계열 2017
const char sebeol_3moa_semoe_2017_moeum_key[] = {'.', 'p', 0x00};
 // ㅗ, ㅜ  // 신세기 계열 2016
const char sebeol_3moa_semoe_2016_moeum_key[] = {'[', 'p', 0x00};
 // ㅗ, ㅜ  // 신세기 계열 2014, 2015
const char sebeol_3moa_semoe_moeum_key_deprecated[] = {'\'', 'p', 0x00};
 // ㅗ, ㅜ  // 신세기 계열
//char sebeol_3moa_semoe_2015_moeum_key[] = {';', 'p', 0x00};
  // ㅗ, ㅜ, ㅡ
const ucschar sebeol_3_moeum_value[] = {0x1169, 0x116e, 0x1173, 0x0000};

#ifndef INIT_IDS_LENGTH
#define INIT_IDS_LENGTH 9
#endif
static const char *keys[INIT_IDS_LENGTH] =
            { "2", "2noshift", 
                "3-90", "3-91", "3-p3", 
                "3moa-semoe-2018", 
                "3shin-2003", "3shin-p2",
                NULL};

typedef struct _HangulCombinationItem HangulCombinationItem;

struct _HangulCombinationItem {
    uint32_t key;
    ucschar code;
};

struct _HangulCombination {
    size_t size;
    size_t size_alloced;
    HangulCombinationItem *table;

    bool is_static;
};

struct _HangulKeyboard {
    char* id;
    char* name;
    // [기본배열]
    ucschar* table[4];
    // [기본조합,추가조합,갈마들이조합]
    HangulCombination* combination[4];

    int type;
    bool is_static;
    
    // 3beol
    ucschar replace_it; // 바꿔 놓기 : 세벌식의 ] -> 아래아
    // 확장배열씀, 갈마들이켜끄기됨, 입력순서〈안〉따짐, 왼/오른ㅗㅜ구분함, 확장겹받침허용〈안〉함
    bool flag[5]; //
    // [모음글쇠, 확장기호글쇠, 확장한글글쇠, ]
    char* addon_key[4];
    // [모음값, 확장기호값, 확장한글값, 확장단계기호값]
    ucschar* addon_value[4];
    // [기호확장함수, 한글확장함수]
    ucschar (*addon_func[2])(int, int, int);
};

typedef struct _HangulKeyboardList {
    size_t n;
    size_t nalloced;
    HangulKeyboard** keyboards;
} HangulKeyboardList;

#include "hangulkeyboard.h"


static const HangulCombination hangul_combination_default_2 = {
    countof(hangul_combination_table_default_2),
    countof(hangul_combination_table_default_2),
    (HangulCombinationItem*)hangul_combination_table_default_2,
    true
};


static const HangulCombination hangul_combination_default_3 = {
    countof(hangul_combination_table_default_3),
    countof(hangul_combination_table_default_3),
    (HangulCombinationItem*)hangul_combination_table_default_3
};

static const HangulCombination hangul_combination_romaja = {
    countof(hangul_combination_table_romaja),
    countof(hangul_combination_table_romaja),
    (HangulCombinationItem*)hangul_combination_table_romaja,
    true
};

static const HangulCombination hangul_combination_full = {
    countof(hangul_combination_table_full),
    countof(hangul_combination_table_full),
    (HangulCombinationItem*)hangul_combination_table_full,
    true
};

static const HangulCombination hangul_combination_ahn = {
    countof(hangul_combination_table_ahn),
    countof(hangul_combination_table_ahn),
    (HangulCombinationItem*)hangul_combination_table_ahn,
    true
};

static const HangulCombination hangul_combination_3_91_noshift = {
    countof(hangul_combination_table_3_91_noshift),
    countof(hangul_combination_table_3_91_noshift),
    (HangulCombinationItem*)hangul_combination_table_3_91_noshift,
    true
};

static const HangulCombination hangul_combination_3_2015 = {
    countof(hangul_combination_table_3_3_2015),
    countof(hangul_combination_table_3_3_2015),
    (HangulCombinationItem*)hangul_combination_table_3_3_2015,
    true
};

static const HangulCombination hangul_combination_3_2015_yet = {
    countof(hangul_combination_table_full_3_2015_yet),
    countof(hangul_combination_table_full_3_2015_yet),
    (HangulCombinationItem*)hangul_combination_table_full_3_2015_yet,
    true
};

static const HangulCombination hangul_combination_3_14_proposal = {
    countof(hangul_combination_table_3_3_14_proposal),
    countof(hangul_combination_table_3_3_14_proposal),
    (HangulCombinationItem*)hangul_combination_table_3_3_14_proposal,
    true
};

static const HangulCombination hangul_combination_3sun_2014 = {
    countof(hangul_combination_table_3_3sun_2014),
    countof(hangul_combination_table_3_3sun_2014),
    (HangulCombinationItem*)hangul_combination_table_3_3sun_2014,
    true
};

static const HangulCombination hangul_combination_3gimguk_38a_yet = {
    countof(hangul_combination_table_full_3gimguk_38A_yet),
    countof(hangul_combination_table_full_3gimguk_38A_yet),
    (HangulCombinationItem*)hangul_combination_table_full_3gimguk_38A_yet,
    true
};

static const HangulCombination hangul_combination_3moa_semoe_2014 = {
    countof(hangul_combination_table_3moa_semoe_2014),
    countof(hangul_combination_table_3moa_semoe_2014),
    (HangulCombinationItem*)hangul_combination_table_3moa_semoe_2014,
    true
};

static const HangulCombination hangul_combination_3moa_semoe_2015 = {
    countof(hangul_combination_table_3moa_semoe_2015),
    countof(hangul_combination_table_3moa_semoe_2015),
    (HangulCombinationItem*)hangul_combination_table_3moa_semoe_2015,
    true
};

static const HangulCombination hangul_combination_3moa_semoe_2016 = {
    countof(hangul_combination_table_3moa_semoe_2016),
    countof(hangul_combination_table_3moa_semoe_2016),
    (HangulCombinationItem*)hangul_combination_table_3moa_semoe_2016,
    true
};

static const HangulCombination hangul_combination_3moa_semoe_2017 = {
    countof(hangul_combination_table_3moa_semoe_2017),
    countof(hangul_combination_table_3moa_semoe_2017),
    (HangulCombinationItem*)hangul_combination_table_3moa_semoe_2017,
    true
};

static const HangulCombination hangul_combination_3moa_semoe_2018 = {
    countof(hangul_combination_table_3moa_semoe_2018),
    countof(hangul_combination_table_3moa_semoe_2018),
    (HangulCombinationItem*)hangul_combination_table_3moa_semoe_2018,
    true
};

static const HangulCombination hangul_replace_2_noshift = {
    countof(hangul_replace_table_2_noshift),
    countof(hangul_replace_table_2_noshift),
    (HangulCombinationItem*)hangul_replace_table_2_noshift,
    true
};

static const HangulCombination hangul_combination_3shin_2015 = {
    countof(hangul_combination_table_3_3shin_2015),
    countof(hangul_combination_table_3_3shin_2015),
    (HangulCombinationItem*)hangul_combination_table_3_3shin_2015,
    true
};

static const HangulCombination hangul_combination_3shin_p_yet = {
    countof(hangul_combination_table_full_3shin_p),
    countof(hangul_combination_table_full_3shin_p),
    (HangulCombinationItem*)hangul_combination_table_full_3shin_p,
    true
};

static const HangulCombination hangul_combination_3shin_p2_yet = {
    countof(hangul_combination_table_full_3shin_p),
    countof(hangul_combination_table_full_3shin_p),
    (HangulCombinationItem*)hangul_combination_table_full_3shin_p,
    true
};

static const HangulCombination hangul_galmadeuli_3_2014 = {
    countof(hangul_galmadeuli_table_3_2014),
    countof(hangul_galmadeuli_table_3_2014),
    (HangulCombinationItem*)hangul_galmadeuli_table_3_2014,
    true
};

static const HangulCombination hangul_galmadeuli_3_2015 = {
    countof(hangul_galmadeuli_table_3_2015),
    countof(hangul_galmadeuli_table_3_2015),
    (HangulCombinationItem*)hangul_galmadeuli_table_3_2015,
    true
};

static const HangulCombination hangul_galmadeuli_3_2015_metal = {
    countof(hangul_galmadeuli_table_3_2015_metal),
    countof(hangul_galmadeuli_table_3_2015_metal),
    (HangulCombinationItem*)hangul_galmadeuli_table_3_2015_metal,
    true
};

static const HangulCombination hangul_galmadeuli_3_2015_patal = {
    countof(hangul_galmadeuli_table_3_2015_patal),
    countof(hangul_galmadeuli_table_3_2015_patal),
    (HangulCombinationItem*)hangul_galmadeuli_table_3_2015_patal,
    true
};

static const HangulCombination hangul_galmadeuli_3_p3 = {
    countof(hangul_galmadeuli_table_3_p3),
    countof(hangul_galmadeuli_table_3_p3),
    (HangulCombinationItem*)hangul_galmadeuli_table_3_p3,
    true
};

static const HangulCombination hangul_galmadeuli_3_14_proposal = {
    countof(hangul_galmadeuli_table_3_14_proposal),
    countof(hangul_galmadeuli_table_3_14_proposal),
    (HangulCombinationItem*)hangul_galmadeuli_table_3_14_proposal,
    true
};

static const HangulCombination hangul_galmadeuli_3shin_1995 = {
    countof(hangul_galmadeuli_table_3shin_1995),
    countof(hangul_galmadeuli_table_3shin_1995),
    (HangulCombinationItem*)hangul_galmadeuli_table_3shin_1995,
    true
};

static const HangulCombination hangul_galmadeuli_3shin_2003 = {
    countof(hangul_galmadeuli_table_3shin_2003),
    countof(hangul_galmadeuli_table_3shin_2003),
    (HangulCombinationItem*)hangul_galmadeuli_table_3shin_2003,
    true
};

static const HangulCombination hangul_galmadeuli_3shin_2012 = {
    countof(hangul_galmadeuli_table_3shin_2012),
    countof(hangul_galmadeuli_table_3shin_2012),
    (HangulCombinationItem*)hangul_galmadeuli_table_3shin_2012,
    true
};

static const HangulCombination hangul_galmadeuli_3shin_2015 = {
    countof(hangul_galmadeuli_table_3shin_2015),
    countof(hangul_galmadeuli_table_3shin_2015),
    (HangulCombinationItem*)hangul_galmadeuli_table_3shin_2015,
    true
};

static const HangulCombination hangul_galmadeuli_3shin_m = {
    countof(hangul_galmadeuli_table_3shin_m),
    countof(hangul_galmadeuli_table_3shin_m),
    (HangulCombinationItem*)hangul_galmadeuli_table_3shin_m,
    true
};

static const HangulCombination hangul_galmadeuli_3shin_p = {
    countof(hangul_galmadeuli_table_3shin_p),
    countof(hangul_galmadeuli_table_3shin_p),
    (HangulCombinationItem*)hangul_galmadeuli_table_3shin_p,
    true
};

static const HangulCombination hangul_galmadeuli_3shin_p2 = {
    countof(hangul_galmadeuli_table_3shin_p2),
    countof(hangul_galmadeuli_table_3shin_p2),
    (HangulCombinationItem*)hangul_galmadeuli_table_3shin_p2,
    true
};

static const HangulCombination hangul_galmadeuli_3moa_semoe_2018 = {
    countof(hangul_galmadeuli_table_3moa_semoe_2018),
    countof(hangul_galmadeuli_table_3moa_semoe_2018),
    (HangulCombinationItem*)hangul_galmadeuli_table_3moa_semoe_2018,
    true
};


static const HangulKeyboard hangul_keyboard_2 = {
    (char*)"2",
    (char*)N_("Dubeolsik KSX 5002"),
    { (ucschar*)hangul_keyboard_table_2, NULL, NULL, NULL },
    { (HangulCombination*)&hangul_combination_default_2, NULL, NULL, NULL },
    HANGUL_KEYBOARD_TYPE_JAMO,
    true,
    0x0000,
    {false, false, false, false, false},
    {NULL, NULL, NULL, NULL},
    {NULL, NULL, NULL, NULL},
    {NULL, NULL}
};

static const HangulKeyboard hangul_keyboard_2y = {
    (char*)"2y",
    (char*)N_("Dubeolsik Yetgeul"),
    { (ucschar*)hangul_keyboard_table_2y, NULL, NULL, NULL },
    { (HangulCombination*)&hangul_combination_full, NULL, NULL, NULL },
    HANGUL_KEYBOARD_TYPE_JAMO_YET,
    true,
    0x0000,
    {false, false, false, false, false},
    {NULL, NULL, NULL, NULL},
    {NULL, NULL, NULL, NULL},
    {NULL, NULL}
};

static const HangulKeyboard hangul_keyboard_32 = {
    (char*)"32",
    (char*)N_("Sebeolsik Dubeol Layout"),
    { (ucschar*)hangul_keyboard_table_32, NULL, NULL, NULL },
    { (HangulCombination*)&hangul_combination_default_2, NULL, NULL, NULL },
    HANGUL_KEYBOARD_TYPE_JASO,
    true,
    0x0000,
    {false, false, false, false, false},
    {NULL, NULL, NULL, NULL},
    {NULL, NULL, NULL, NULL},
    {NULL, NULL}
};

static const HangulKeyboard hangul_keyboard_3_90 = {
    (char*)"3-90",
    (char*)N_("Sebeolsik 3-90"),
    { (ucschar*)hangul_keyboard_table_390, NULL, NULL, NULL },
    { (HangulCombination*)&hangul_combination_default_3, NULL, NULL, NULL },
    HANGUL_KEYBOARD_TYPE_JASO,
    true,
    0x119e,
    {false, false, false, false, false},
    {(char*)&sebeol_3_moeum_key, NULL, NULL, NULL},
    {(ucschar*)&sebeol_3_moeum_value, NULL, NULL, NULL},
    {NULL, NULL}
};

static const HangulKeyboard hangul_keyboard_3_91_final = {
    (char*)"3-91",
    (char*)N_("Sebeolsik 3-91 Final"),
    { (ucschar*)hangul_keyboard_table_3final, NULL, NULL, NULL },
    { (HangulCombination*)&hangul_combination_default_3, NULL, NULL, NULL },
    HANGUL_KEYBOARD_TYPE_JASO,
    true,
    0x119e,
    {false, false, false, false, false},
    {(char*)&sebeol_3_moeum_key, NULL, NULL, NULL},
    {(ucschar*)&sebeol_3_moeum_value, NULL, NULL, NULL},
    {NULL, NULL}
};

static const HangulKeyboard hangul_keyboard_3sun_1990 = {
    (char*)"3sun-1990",
    (char*)N_("Sebeolsik Noshift 1990"),
    { (ucschar*)hangul_keyboard_table_3sun, NULL, NULL, NULL },
    { (HangulCombination*)&hangul_combination_default_3, NULL, NULL, NULL },
    HANGUL_KEYBOARD_TYPE_JASO,
    true,
    0x0000,
    {false, false, false, false, false},
    {NULL, NULL, NULL, NULL},
    {NULL, NULL, NULL, NULL},
    {NULL, NULL}
};

static const HangulKeyboard hangul_keyboard_3_93_yet = {
    (char*)"3-93-yet",
    (char*)N_("Sebeolsik 3-93 Yetgeul"),
    { (ucschar*)hangul_keyboard_table_3yet, NULL, NULL, NULL },
    { (HangulCombination*)&hangul_combination_full, NULL, NULL, NULL },
    HANGUL_KEYBOARD_TYPE_JASO_YET,
    true,
    0x0000,
    {false, false, false, false, false},
    {(char*)&sebeol_3_moeum_key, NULL, NULL, NULL},
    {(ucschar*)&sebeol_3_moeum_value, NULL, NULL, NULL},
    {NULL, NULL}
};

static const HangulKeyboard hangul_keyboard_romaja = {
    (char*)"ro",
    (char*)N_("Romaja"),
    { (ucschar*)hangul_keyboard_table_romaja, NULL, NULL, NULL },
    { (HangulCombination*)&hangul_combination_romaja, NULL, NULL, NULL },
    HANGUL_KEYBOARD_TYPE_ROMAJA,
    true,
    0x0000,
    {false, false, false, false, false},
    {NULL, NULL, NULL, NULL},
    {NULL, NULL, NULL, NULL},
    {NULL, NULL}
};

static const HangulKeyboard hangul_keyboard_ahn = {
    (char*)"ahn",
    (char*)N_("Ahnmatae"),
    { (ucschar*)hangul_keyboard_table_ahn, NULL, NULL, NULL },
    { (HangulCombination*)&hangul_combination_ahn, NULL, NULL, NULL },
    HANGUL_KEYBOARD_TYPE_JASO,
    true,
    0x0000,
    {false, false, false, false, false},
    {NULL, NULL, NULL, NULL},
    {NULL, NULL, NULL, NULL},
    {NULL, NULL}
};

// 3beol
static const HangulKeyboard hangul_keyboard_2noshift = {
    (char*)"2noshift",
    (char*)N_("Dubeolsik Noshift"),
    { (ucschar*)hangul_keyboard_table_2, NULL, NULL, NULL },
    { (HangulCombination*)&hangul_combination_default_2, //기본조합
      NULL,//추가조합
      (HangulCombination*)&hangul_replace_2_noshift, //갈마들이조합
      NULL
    },
    HANGUL_KEYBOARD_TYPE_JAMO,
    true,
    0x0000,
    {false, false, false, false, false},
    {NULL, NULL, NULL, NULL},
    {NULL, NULL, NULL, NULL},
    {NULL, NULL}
};


static const HangulKeyboard hangul_keyboard_2north9256 = {
    (char*)"2n9256",
    (char*)N_("Dubeolsik North 9256"),
    { (ucschar*)hangul_keyboard_table_2north9256, NULL, NULL, NULL },
    { (HangulCombination*)&hangul_combination_default_2, //기본조합
      NULL,//추가조합
      (HangulCombination*)&hangul_replace_2_noshift, //갈마들이조합
      NULL
    },
    HANGUL_KEYBOARD_TYPE_JAMO,
    true,
    0x0000,
    {false, false, false, false, false},
    {NULL, NULL, NULL, NULL},
    {NULL, NULL, NULL, NULL},
    {NULL, NULL}
};

static const HangulKeyboard hangul_keyboard_3_89 = {
    (char*)"3-89",
    (char*)N_("Sebeolsik 3-89"),
    { (ucschar*)hangul_keyboard_table_3_89, NULL, NULL, NULL },
    { (HangulCombination*)&hangul_combination_default_3,//기본조합
      NULL,//추가조합
      NULL,//갈마들이조합
      NULL
    },
    HANGUL_KEYBOARD_TYPE_JASO,
    true,
    0x0000,
    {false, false, false, false, false},
    {NULL, NULL, NULL, NULL},
    {NULL, NULL, NULL, NULL},
    {NULL, NULL}
};

static const HangulKeyboard hangul_keyboard_3_91_final_noshift = {
    (char*)"3-91-noshift",
    (char*)N_("Sebeolsik 3-91 Final Noshift"),
    { (ucschar*)hangul_keyboard_table_3_91_final_noshift, NULL, NULL, NULL },
    { (HangulCombination*)&hangul_combination_3_91_noshift,//기본조합
      NULL,//추가조합
      NULL,//갈마들이조합
      NULL
    },
    HANGUL_KEYBOARD_TYPE_3FINALSUN,
    true,
    0x0000,
    {false, false, false, false, false},
    {NULL, NULL, NULL, NULL},
    {NULL, NULL, NULL, NULL},
    {NULL, NULL}
};


static const HangulKeyboard hangul_keyboard_3_95 = {
    (char*)"3-95",
    (char*)N_("Sebeolsik 3-95"),
    { (ucschar*)hangul_keyboard_table_3_95, NULL, NULL, NULL },
    { (HangulCombination*)&hangul_combination_default_3, NULL, NULL, NULL },
    HANGUL_KEYBOARD_TYPE_JASO,
    true,
    0x119e,
    {false, false, false, false, false},
    {(char*)&sebeol_3_moeum_key, NULL, NULL, NULL},
    {(ucschar*)&sebeol_3_moeum_value, NULL, NULL, NULL},
    {NULL, NULL}
};

static const HangulKeyboard hangul_keyboard_3ahnmatae = {
    (char*)"3-ahn",
    (char*)N_("Sebeolsik 3-Ahnmatae"),
    { (ucschar*)hangul_keyboard_table_3ahnmatae, NULL, NULL, NULL },
    { (HangulCombination*)&hangul_combination_ahn, NULL, NULL, NULL },
    HANGUL_KEYBOARD_TYPE_JASO,
    true,
    0x0000,
    {false, false, false, false, false},
    {NULL, NULL, NULL, NULL},
    {NULL, NULL, NULL, NULL},
    {NULL, NULL}
};

static const HangulKeyboard hangul_keyboard_3_2011 = {
    (char*)"3-2011",
    (char*)N_("Sebeolsik 3-2011"),
    { (ucschar*)hangul_keyboard_table_3_2011, NULL, NULL, NULL },
    { (HangulCombination*)&hangul_combination_default_3, NULL, NULL, NULL },
    HANGUL_KEYBOARD_TYPE_JASO,
    true,
    0x119e,
    {true, false, false, false, false},
    {(char*)&sebeol_3_moeum_key, (char*)&sebeol_3_symbol_key, NULL, NULL},
    {(ucschar*)&sebeol_3_moeum_value, NULL, NULL, (ucschar*)&sebeol_3_ext_step},
    {
        (ucschar(*)(int, int, int))&hangul_ascii_to_symbol_3_2011, NULL}
};

static const HangulKeyboard hangul_keyboard_3_2011_yet = {
    (char*)"3-2011-yet",
    (char*)N_("Sebeolsik 3-2011 Yetgeul"),
    { (ucschar*)hangul_keyboard_table_3_2011, NULL, NULL, NULL },
    { (HangulCombination*)&hangul_combination_full, NULL, NULL, NULL },
    HANGUL_KEYBOARD_TYPE_JASO_YET,
    true,
    0x119e,
    {true, false, false, false, false},
    {(char*)&sebeol_3_moeum_key, (char*)&sebeol_3yet_symbol_key, (char*)&sebeol_3yet_yetgeul_key, NULL},
    {(ucschar*)&sebeol_3_moeum_value, NULL, NULL, (ucschar*)&sebeol_3_ext_step},
    {
        (ucschar(*)(int, int, int))&hangul_ascii_to_symbol_3_2011_yet, 
        (ucschar(*)(int, int, int))&hangul_ascii_to_hanguel_3_yet
    }
};

static const HangulKeyboard hangul_keyboard_3_2012 = {
    (char*)"3-2012",
    (char*)N_("Sebeolsik 3-2012"),
    { (ucschar*)hangul_keyboard_table_3_2012, NULL, NULL, NULL },
    { (HangulCombination*)&hangul_combination_default_3, NULL, NULL, NULL },
    HANGUL_KEYBOARD_TYPE_JASO,
    true,
    0x119e,
    {true, false, false, false, false},
    {(char*)&sebeol_3_moeum_key, (char*)&sebeol_3_symbol_key, NULL, NULL},
    {(ucschar*)&sebeol_3_moeum_value, NULL, NULL, (ucschar*)&sebeol_3_ext_step},
    {
        (ucschar(*)(int, int, int))&hangul_ascii_to_symbol_3_2012, NULL}
};

static const HangulKeyboard hangul_keyboard_3_2012_yet = {
    (char*)"3-2012-yet",
    (char*)N_("Sebeolsik 3-2012 Yetgeul"),
    { (ucschar*)hangul_keyboard_table_3_2012, NULL, NULL, NULL },
    { (HangulCombination*)&hangul_combination_full, NULL, NULL, NULL },
    HANGUL_KEYBOARD_TYPE_JASO_YET,
    true,
    0x119e,
    {true, false, false, false, false},
    {(char*)&sebeol_3_moeum_key, (char*)&sebeol_3yet_symbol_key, (char*)&sebeol_3yet_yetgeul_key, NULL},
    {(ucschar*)&sebeol_3_moeum_value, NULL, NULL, (ucschar*)&sebeol_3_ext_step},
    {
        (ucschar(*)(int, int, int))&hangul_ascii_to_symbol_3_2012_yet, 
        (ucschar(*)(int, int, int))&hangul_ascii_to_hanguel_3_yet
    }
};

static const HangulKeyboard hangul_keyboard_3_2014 = {
    (char*)"3-2014",
    (char*)N_("Sebeolsik 3-2014"),
    { (ucschar*)hangul_keyboard_table_3_2014, NULL, NULL, NULL },
    { (HangulCombination*)&hangul_combination_default_3, NULL, (HangulCombination*)&hangul_galmadeuli_3_2014, NULL },
    HANGUL_KEYBOARD_TYPE_JASO,
    true,
    0x119e,
    {true, true, false, true, false},
    {(char*)&sebeol_3_moeum_key, (char*)&sebeol_3yet_symbol_key, NULL, NULL},
    {(ucschar*)&sebeol_3_moeum_value, (ucschar*)&sebeol_3_symbol_value, NULL, (ucschar*)&sebeol_3_ext_step},
    {
        (ucschar(*)(int, int, int))&hangul_ascii_to_symbol_3_2012_yet, NULL}
};

static const HangulKeyboard hangul_keyboard_3_2014_yet = {
    (char*)"3-2014-yet",
    (char*)N_("Sebeolsik 3-2014 Yetgeul"),
    { (ucschar*)hangul_keyboard_table_3_2014, NULL, NULL, NULL },
    { (HangulCombination*)&hangul_combination_full, NULL, NULL, NULL },
    HANGUL_KEYBOARD_TYPE_JASO_YET,
    true,
    0x119e,
    {true, false, false, false, false},
    {(char*)&sebeol_3_moeum_key, (char*)&sebeol_3yet_symbol_key, (char*)&sebeol_3yet_yetgeul_key, NULL},
    {(ucschar*)&sebeol_3_moeum_value, (ucschar*)&sebeol_3_symbol_value, NULL, (ucschar*)&sebeol_3_ext_step},
    {
        (ucschar(*)(int, int, int))&hangul_ascii_to_symbol_3_2012_yet, 
        (ucschar(*)(int, int, int))&hangul_ascii_to_hanguel_3_yet
    }
};

static const HangulKeyboard hangul_keyboard_3_2015 = {
    (char*)"3-2015",
    (char*)N_("Sebeolsik 3-2015"),
    { (ucschar*)hangul_keyboard_table_3_2015, NULL, NULL, NULL },
    { 
        (HangulCombination*)&hangul_combination_default_3, 
        (HangulCombination*)&hangul_combination_3_2015, 
        (HangulCombination*)&hangul_galmadeuli_3_2015, NULL },
    HANGUL_KEYBOARD_TYPE_JASO,
    true,
    0x0000,
    {false, true, false, true, true},
    {(char*)&sebeol_3_moeum_key, NULL, NULL, NULL},
    {(ucschar*)&sebeol_3_moeum_value, NULL, NULL, NULL},
    {NULL, NULL}
};

static const HangulKeyboard hangul_keyboard_3_2015_yet = {
    (char*)"3-2015-yet",
    (char*)N_("Sebeolsik 3-2015 Yetgeul"),
    { (ucschar*)hangul_keyboard_table_3_2015_yet, NULL, NULL, NULL },
    { 
        (HangulCombination*)&hangul_combination_full, 
        (HangulCombination*)&hangul_combination_3_2015_yet, NULL, NULL },
    HANGUL_KEYBOARD_TYPE_JASO,
    true,
    0x0000,
    {false, false, false, false, false},
    {(char*)&sebeol_3_moeum_key, NULL, NULL, NULL},
    {(ucschar*)&sebeol_3_moeum_value, NULL, NULL, NULL},
    {NULL, NULL}
};

static const HangulKeyboard hangul_keyboard_3_2015_metal = {
    (char*)"3-2015-metal",
    (char*)N_("Sebeolsik 3-2015M"),
    { (ucschar*)hangul_keyboard_table_3_2015_metal, NULL, NULL, NULL },
    { 
        (HangulCombination*)&hangul_combination_default_3, 
        (HangulCombination*)&hangul_combination_3_2015, 
        (HangulCombination*)&hangul_galmadeuli_3_2015_metal, NULL },
    HANGUL_KEYBOARD_TYPE_JASO,
    true,
    0x0000,
    {false, true, false, true, true},
    {(char*)&sebeol_3_moeum_key, NULL, NULL, NULL},
    {(ucschar*)&sebeol_3_moeum_value, NULL, NULL, NULL},
    {NULL, NULL}
};

static const HangulKeyboard hangul_keyboard_3_2015_patal = {
    (char*)"3-2015-patal",
    (char*)N_("Sebeolsik 3-2015P"),
    { (ucschar*)hangul_keyboard_table_3_2015_patal, NULL, NULL, NULL },
    { 
        (HangulCombination*)&hangul_combination_default_3, 
        NULL, 
        (HangulCombination*)&hangul_galmadeuli_3_2015_patal, NULL },
    HANGUL_KEYBOARD_TYPE_JASO,
    true,
    0x119e,
    {true, true, false, true, false},
    {(char*)&sebeol_3_moeum_key, (char*)&sebeol_3yet_symbol_key, NULL, NULL},
    {(ucschar*)&sebeol_3_moeum_value, (ucschar*)&sebeol_3_symbol_value, NULL, (ucschar*)&sebeol_3_ext_step},
    {
        (ucschar(*)(int, int, int))&hangul_ascii_to_symbol_3_2012_yet, NULL}
};

static const HangulKeyboard hangul_keyboard_3_2015_patal_yet = {
    (char*)"3-2015-patal-yet",
    (char*)N_("Sebeolsik 3-2015P Yetgeul"),
    { (ucschar*)hangul_keyboard_table_3_2015_patal, NULL, NULL, NULL },
    { (HangulCombination*)&hangul_combination_full, NULL, NULL, NULL },
    HANGUL_KEYBOARD_TYPE_JASO,
    true,
    0x119e,
    {true, false, false, false, false},
    {(char*)&sebeol_3_moeum_key, (char*)&sebeol_3yet_symbol_key, NULL, NULL},
    {(ucschar*)&sebeol_3_moeum_value, (ucschar*)&sebeol_3_symbol_value, NULL, (ucschar*)&sebeol_3_ext_step},
    {
        (ucschar(*)(int, int, int))&hangul_ascii_to_symbol_3_2012_yet, 
        (ucschar(*)(int, int, int))&hangul_ascii_to_hanguel_3_yet
    }
};

static const HangulKeyboard hangul_keyboard_3_p2 = {
    (char*)"3-p2",
    (char*)N_("Sebeolsik 3-P2"),
    { (ucschar*)hangul_keyboard_table_3_p2, NULL, NULL, NULL },
    { (HangulCombination*)&hangul_combination_default_3, NULL, (HangulCombination*)&hangul_galmadeuli_3_p3, NULL },
    HANGUL_KEYBOARD_TYPE_JASO,
    true,
    0x119e,
    {true, true, false, true, true},
    {(char*)&sebeol_3_moeum_key, (char*)&sebeol_3yet_symbol_key, NULL, NULL},
    {(ucschar*)&sebeol_3_moeum_value, (ucschar*)&sebeol_3_symbol_value, NULL, (ucschar*)&sebeol_3_ext_step},
    {
        (ucschar(*)(int, int, int))&hangul_ascii_to_symbol_3_2012_yet, NULL}
};

static const HangulKeyboard hangul_keyboard_3_p3 = {
    (char*)"3-p3",
    (char*)N_("Sebeolsik 3-P3"),
    { (ucschar*)hangul_keyboard_table_3_p3, NULL, NULL, NULL },
    { (HangulCombination*)&hangul_combination_default_3, 
        NULL, 
        (HangulCombination*)&hangul_galmadeuli_3_p3, NULL },
    HANGUL_KEYBOARD_TYPE_JASO,
    true,
    0x119e,
    {true, true, false, true, true},
    {(char*)&sebeol_3_moeum_key, (char*)&sebeol_3yet_symbol_key, NULL, NULL},
    {(ucschar*)&sebeol_3_moeum_value, (ucschar*)&sebeol_3_symbol_value, NULL, (ucschar*)&sebeol_3_ext_step},
    {
        (ucschar(*)(int, int, int))&hangul_ascii_to_symbol_3_p3, NULL}
};

static const HangulKeyboard hangul_keyboard_3_14_proposal = {
    (char*)"3-14-proposal",
    (char*)N_("Sebeolsik 3-14 Proposal"),
    { (ucschar*)hangul_keyboard_table_3_14_proposal, NULL, NULL, NULL },
    { 
        (HangulCombination*)&hangul_combination_default_3, 
        (HangulCombination*)&hangul_combination_3_14_proposal,
        (HangulCombination*)&hangul_galmadeuli_3_14_proposal, NULL },
    HANGUL_KEYBOARD_TYPE_JASO,
    true,
    0x0000,
    {false, true, false, true, false},
    {(char*)&sebeol_3_moeum_key, NULL, NULL, NULL},
    {(ucschar*)&sebeol_3_moeum_value, NULL, NULL, NULL},
    {NULL, NULL}
};

static const HangulKeyboard hangul_keyboard_3moa_semoe_2014 = {
    (char*)"3moa-semoe-2014",
    (char*)N_("Sebeolsik Semoe 2014"),
    { (ucschar*)hangul_keyboard_table_3moa_semoe_2014, NULL, NULL, NULL },
    { (HangulCombination*)&hangul_combination_3moa_semoe_2014, NULL, NULL, NULL },
    HANGUL_KEYBOARD_TYPE_JASO,
    true,
    0x0000,
    {false, false, true, false, false},
    {(char*)&sebeol_3moa_semoe_moeum_key_deprecated, NULL, NULL, NULL},
    {(ucschar*)&sebeol_3_moeum_value, NULL, NULL, NULL},
    {NULL, NULL}
};

static const HangulKeyboard hangul_keyboard_3moa_semoe_2015 = {
    (char*)"3moa-semoe-2015",
    (char*)N_("Sebeolsik Semoe 2015"),
    { (ucschar*)hangul_keyboard_table_3moa_semoe_2015, NULL, NULL, NULL },
    { (HangulCombination*)&hangul_combination_3moa_semoe_2015, NULL, NULL, NULL },
    HANGUL_KEYBOARD_TYPE_JASO,
    true,
    0x0000,
    {false, false, true, false, false},
    {(char*)&sebeol_3moa_semoe_moeum_key_deprecated, NULL, NULL, NULL},
    {(ucschar*)&sebeol_3_moeum_value, NULL, NULL, NULL},
    {NULL, NULL}
};

static const HangulKeyboard hangul_keyboard_3moa_semoe_2016 = {
    (char*)"3moa-semoe-2016",
    (char*)N_("Sebeolsik Semoe 2016"),
    { (ucschar*)hangul_keyboard_table_3moa_semoe_2016, NULL, NULL, NULL },
    { (HangulCombination*)&hangul_combination_3moa_semoe_2016, NULL, NULL, NULL },
    HANGUL_KEYBOARD_TYPE_JASO,
    true,
    0x0000,
    {true, false, true, false, false},
    {(char*)&sebeol_3moa_semoe_2016_moeum_key, (char*)&sebeol_3moa_symbol_key, NULL, NULL},
    {(ucschar*)&sebeol_3_moeum_value, NULL, NULL, (ucschar*)&sebeol_3_ext_step},
    {
        (ucschar(*)(int, int, int))&hangul_ascii_to_symbol_semoe, NULL}
};

static const HangulKeyboard hangul_keyboard_3moa_semoe_2017 = {
    (char*)"3moa-semoe-2017",
    (char*)N_("Sebeolsik Semoe 2017"),
    { (ucschar*)hangul_keyboard_table_3moa_semoe_2017, NULL, NULL, NULL },
    { (HangulCombination*)&hangul_combination_3moa_semoe_2017, NULL, NULL, NULL },
    HANGUL_KEYBOARD_TYPE_JASO,
    true,
    0x0000,
    {true, false, true, false, false},
    {(char*)&sebeol_3moa_semoe_2017_moeum_key, (char*)&sebeol_3moa_symbol_key, NULL, NULL},
    {(ucschar*)&sebeol_3_moeum_value, (ucschar*)&sebeol_3_symbol_value, NULL, (ucschar*)&sebeol_3_ext_step},
    {
        (ucschar(*)(int, int, int))&hangul_ascii_to_symbol_semoe, NULL}
};

static const HangulKeyboard hangul_keyboard_3moa_semoe_2018 = {
    (char*)"3moa-semoe-2018",
    (char*)N_("Sebeolsik Semoe 2018"),
    { (ucschar*)hangul_keyboard_table_3moa_semoe_2018, NULL, NULL, NULL },
    { (HangulCombination*)&hangul_combination_3moa_semoe_2018, 
        (HangulCombination*)&hangul_galmadeuli_3moa_semoe_2018, NULL, NULL },
    HANGUL_KEYBOARD_TYPE_JASO,
    true,
    0x0000,
    {true, false, true, false, false},
    {(char*)&sebeol_3moa_semoe_2018_moeum_key, (char*)&sebeol_3moa_symbol_key, NULL, NULL},
    {(ucschar*)&sebeol_3_moeum_value, (ucschar*)&sebeol_3_symbol_value, NULL, (ucschar*)&sebeol_3_ext_step},
    {
        (ucschar(*)(int, int, int))&hangul_ascii_to_symbol_semoe, NULL}
};

static const HangulKeyboard hangul_keyboard_3sun_2014 = {
    (char*)"3sun-2014",
    (char*)N_("Sebeolsik Noshift 2014"),
    { (ucschar*)hangul_keyboard_table_3sun_2014, NULL, NULL, NULL },
    { 
        (HangulCombination*)&hangul_combination_default_3, 
        (HangulCombination*)&hangul_combination_3sun_2014, NULL, NULL },
    HANGUL_KEYBOARD_TYPE_JASO,
    true,
    0x0000,
    {false, false, false, false, false},
    {(char*)&sebeol_3_moeum_key, NULL, NULL, NULL},
    {(ucschar*)&sebeol_3_moeum_value, NULL, NULL, NULL},
    {NULL, NULL}
};

static const HangulKeyboard hangul_keyboard_3gimguk_38a_yet = {
    (char*)"3gimguk-38a-yet",
    (char*)N_("Sebeolsik 3Gimguk-38A Yetgeul"),
    { (ucschar*)hangul_keyboard_table_3gimguk_38A_yet, NULL, NULL, NULL },
    { 
        (HangulCombination*)&hangul_combination_full, 
        (HangulCombination*)&hangul_combination_3gimguk_38a_yet, NULL, NULL },
    HANGUL_KEYBOARD_TYPE_JASO,
    true,
    0x0000,
    {false, false, false, false, false},
    {NULL, NULL, NULL, NULL},
    {NULL, NULL, NULL, NULL},
    {NULL, NULL}
};

static const HangulKeyboard hangul_keyboard_3shin_1995 = {
    (char*)"3shin-1995",
    (char*)N_("Sebeolsik Shin 1995"),
    { (ucschar*)hangul_keyboard_table_3shin_1995, NULL, NULL, NULL },
    { 
        (HangulCombination*)&hangul_combination_default_3, 
        NULL, 
        (HangulCombination*)&hangul_galmadeuli_3shin_1995, NULL },
    HANGUL_KEYBOARD_TYPE_JASO_SHIN,
    true,
    0x0000,
    {true, false, false, true, false},
    {(char*)&sebeol_3shin_moeum_key, (char*)&sebeol_3shin_symbol_key, NULL, NULL},
    {(ucschar*)&sebeol_3_moeum_value, (ucschar*)&sebeol_3shin_symbol_value, NULL, (ucschar*)&sebeol_3_ext_step},
    {
        (ucschar(*)(int, int, int))&hangul_ascii_to_symbol_shin, NULL}
};

static const HangulKeyboard hangul_keyboard_3shin_2003 = {
    (char*)"3shin-2003",
    (char*)N_("Sebeolsik Shin 2003"),
    { (ucschar*)hangul_keyboard_table_3shin_2003, NULL, NULL, NULL },
    { 
        (HangulCombination*)&hangul_combination_default_3, 
        NULL, 
        (HangulCombination*)&hangul_galmadeuli_3shin_2003, NULL },
    HANGUL_KEYBOARD_TYPE_JASO_SHIN,
    true,
    0x0000,
    {true, false, false, true, false},
    {(char*)&sebeol_3shin_moeum_key, (char*)&sebeol_3shin_symbol_key, NULL, NULL},
    {(ucschar*)&sebeol_3_moeum_value, (ucschar*)&sebeol_3shin_symbol_value, NULL, (ucschar*)&sebeol_3_ext_step},
    {
        (ucschar(*)(int, int, int))&hangul_ascii_to_symbol_shin, NULL}
};

static const HangulKeyboard hangul_keyboard_3shin_2012 = {
    (char*)"3shin-2012",
    (char*)N_("Sebeolsik Shin 2012"),
    { (ucschar*)hangul_keyboard_table_3shin_2012, NULL, NULL, NULL },
    { 
        (HangulCombination*)&hangul_combination_default_3, 
        NULL, 
        (HangulCombination*)&hangul_galmadeuli_3shin_2012, NULL },
    HANGUL_KEYBOARD_TYPE_JASO_SHIN,
    true,
    0x0000,
    {true, false, false, true, false},
    {(char*)&sebeol_3shin_moeum_key, (char*)&sebeol_3shin_symbol_key, NULL, NULL},
    {(ucschar*)&sebeol_3_moeum_value, (ucschar*)&sebeol_3shin_symbol_value, NULL, (ucschar*)&sebeol_3_ext_step},
    {
        (ucschar(*)(int, int, int))&hangul_ascii_to_symbol_shin, NULL}
};

static const HangulKeyboard hangul_keyboard_3shin_2015 = {
    (char*)"3shin-2015",
    (char*)N_("Sebeolsik Shin 2015"),
    { (ucschar*)hangul_keyboard_table_3shin_2015, NULL, NULL, NULL },
    { 
        (HangulCombination*)&hangul_combination_default_3, 
        (HangulCombination*)&hangul_combination_3shin_2015, 
        (HangulCombination*)&hangul_galmadeuli_3shin_2015, NULL },
    HANGUL_KEYBOARD_TYPE_JASO_SHIN_SHIFT,
    true,
    0x0000,
    {true, false, false, true, false},
    {(char*)&sebeol_3shin_moeum_key, NULL, NULL, NULL},
    {(ucschar*)&sebeol_3_moeum_value, NULL, NULL, NULL},
    {NULL, NULL}
};

static const HangulKeyboard hangul_keyboard_3shin_m = {
    (char*)"3shin-m",
    (char*)N_("Sebeolsik Shin M"),
    { (ucschar*)hangul_keyboard_table_3shin_m, NULL, NULL, NULL },
    { 
        (HangulCombination*)&hangul_combination_default_3, 
        NULL, 
        (HangulCombination*)&hangul_galmadeuli_3shin_m, NULL },
    HANGUL_KEYBOARD_TYPE_JASO_SHIN_SHIFT,
    true,
    0x0000,
    {true, false, false, true, false},
    {(char*)&sebeol_3shin_moeum_key, NULL, NULL, NULL},
    {(ucschar*)&sebeol_3_moeum_value, NULL, NULL, NULL},
    {NULL, NULL}
};

static const HangulKeyboard hangul_keyboard_3shin_p = {
    (char*)"3shin-p",
    (char*)N_("Sebeolsik Shin P"),
    { (ucschar*)hangul_keyboard_table_3shin_p, NULL, NULL, NULL },
    { 
        (HangulCombination*)&hangul_combination_default_3, 
        NULL, 
        (HangulCombination*)&hangul_galmadeuli_3shin_p, NULL },
    HANGUL_KEYBOARD_TYPE_JASO_SHIN,
    true,
    0x0000,
    {true, false, false, true, true},
    {(char*)&sebeol_3shin_moeum_key, (char*)&sebeol_3shin_symbol_key, NULL, NULL},
    {(ucschar*)&sebeol_3_moeum_value, (ucschar*)&sebeol_3shin_symbol_value, NULL, (ucschar*)&sebeol_3_ext_step},
    {
        (ucschar(*)(int, int, int))&hangul_ascii_to_symbol_shin, NULL}
};

static const HangulKeyboard hangul_keyboard_3shin_p_yet = {
    (char*)"3shin-p-yet",
    (char*)N_("Sebeolsik Shin P Yetgeul"),
    { (ucschar*)hangul_keyboard_table_3shin_p, NULL, NULL, NULL },
    { 
        (HangulCombination*)&hangul_combination_full, 
        (HangulCombination*)&hangul_combination_3shin_p_yet, 
        (HangulCombination*)&hangul_galmadeuli_3shin_p, NULL },
    HANGUL_KEYBOARD_TYPE_JASO_SHIN_YET,
    true,
    0x0000,
    {true, false, false, true, true},
    {NULL, (char*)&sebeol_3shin_symbol_key, NULL, NULL},
    {(ucschar*)&sebeol_3_moeum_value, (ucschar*)&sebeol_3shin_symbol_value, NULL, (ucschar*)&sebeol_3_ext_step},
    {
        (ucschar(*)(int, int, int))&hangul_ascii_to_symbol_shin, NULL}
};

static const HangulKeyboard hangul_keyboard_3shin_p2 = {
    (char*)"3shin-p2",
    (char*)N_("Sebeolsik Shin P2"),
    { (ucschar*)hangul_keyboard_table_3shin_p2, NULL, NULL, NULL },
    { (HangulCombination*)&hangul_combination_default_3, //기본조합
      NULL,//추가조합
      (HangulCombination*)&hangul_galmadeuli_3shin_p2, //갈마들이조합
      NULL
    },
    HANGUL_KEYBOARD_TYPE_JASO_SHIN,
    true ,
  // replace_it // FALSE
  0x0000,
  // 확장배열씀, 갈마들이켜끄기됨, 입력순서〈안〉따짐, 왼/오른ㅗㅜ구분함, 확장겹받침허용〈안〉함
  // flag // 갈마들이는 필수 기능이라 꺼지면 안된다
  {true, false, false, true, true},
  //moeum_key, symbol_key, yetgeul_key
  { NULL, (char*)&sebeol_3shin_symbol_key, NULL, NULL },
  //moeum_value, symbol_value, yetgeul_value, ext_step_value
  { (ucschar*)&sebeol_3_moeum_value, (ucschar*)&sebeol_3shin_symbol_value, NULL, (ucschar*)&sebeol_3_ext_step },
  //(*symbolFunc)(int, int, int), (*yetgeulFunc)(int, int, int)
  { (ucschar(*)(int, int, int))&hangul_ascii_to_symbol_shin, NULL }
};

static const HangulKeyboard hangul_keyboard_3shin_p2_yet = {
    (char*)"3shin-p2-yet",
    (char*)N_("Sebeolsik Shin P2 Yetgeul"),
    { (ucschar*)hangul_keyboard_table_3shin_p2, NULL, NULL, NULL },
    { 
        (HangulCombination*)&hangul_combination_full, 
        (HangulCombination*)&hangul_combination_3shin_p2_yet, 
        (HangulCombination*)&hangul_galmadeuli_3shin_p2, NULL },
    HANGUL_KEYBOARD_TYPE_JASO_SHIN_YET,
    true,
    0x0000,
    {true, false, false, true, false},
    {(char*)&sebeol_3shin_moeum_key, (char*)&sebeol_3shin_symbol_key, NULL, NULL},
    {(ucschar*)&sebeol_3_moeum_value, (ucschar*)&sebeol_3shin_symbol_value, NULL, (ucschar*)&sebeol_3_ext_step},
    {
        (ucschar(*)(int, int, int))&hangul_ascii_to_symbol_shin, NULL}
};


static const HangulKeyboard* hangul_builtin_keyboards[] = {
    // 3beol
    &hangul_keyboard_2,
    &hangul_keyboard_2noshift,
    &hangul_keyboard_2north9256,
    &hangul_keyboard_3_90,
    &hangul_keyboard_3_91_final,
    &hangul_keyboard_3_p3,
    &hangul_keyboard_3moa_semoe_2018,
    &hangul_keyboard_3sun_2014,
    &hangul_keyboard_3shin_p2,
    &hangul_keyboard_2y,
    &hangul_keyboard_32,
    &hangul_keyboard_romaja,
    &hangul_keyboard_ahn,
    &hangul_keyboard_3sun_1990,
    &hangul_keyboard_3_89,
    &hangul_keyboard_3_91_final_noshift,
    &hangul_keyboard_3_93_yet,
    &hangul_keyboard_3_95,
    &hangul_keyboard_3ahnmatae,
    &hangul_keyboard_3_2011,
    &hangul_keyboard_3_2011_yet,
    &hangul_keyboard_3_2012,
    &hangul_keyboard_3_2012_yet,
    &hangul_keyboard_3_2014,
    &hangul_keyboard_3_2014_yet,
    &hangul_keyboard_3_2015,
    &hangul_keyboard_3_2015_yet,
    &hangul_keyboard_3_2015_metal,
    &hangul_keyboard_3_2015_patal,
    &hangul_keyboard_3_2015_patal_yet,
    &hangul_keyboard_3_p2,
    &hangul_keyboard_3_14_proposal,
    &hangul_keyboard_3moa_semoe_2014,
    &hangul_keyboard_3moa_semoe_2015,
    &hangul_keyboard_3moa_semoe_2016,
    &hangul_keyboard_3moa_semoe_2017,
    &hangul_keyboard_3gimguk_38a_yet,
    &hangul_keyboard_3shin_1995,
    &hangul_keyboard_3shin_2003,
    &hangul_keyboard_3shin_2012,
    &hangul_keyboard_3shin_2015,
    &hangul_keyboard_3shin_m,
    &hangul_keyboard_3shin_p,
    &hangul_keyboard_3shin_p_yet,
    &hangul_keyboard_3shin_p2_yet
};
static unsigned int hangul_builtin_keyboard_count = countof(hangul_builtin_keyboards);

static HangulKeyboardList hangul_keyboards = { 0, 0, NULL };

typedef struct _HangulKeyboardLoadContext {
    const char* path_stack[64];
    int path_stack_top;
    HangulKeyboard* keyboard;
    int current_id;
    const char* current_element;
    bool save_name;
} HangulKeyboardLoadContext;

static void    hangul_keyboard_parse_file(const char* path, HangulKeyboardLoadContext* context);
static bool    hangul_keyboard_list_append(HangulKeyboard* keyboard);

HangulCombination*
hangul_combination_new()
{
    HangulCombination *combination = malloc(sizeof(HangulCombination));
    if (combination != NULL) {
	combination->size = 0;
	combination->size_alloced = 0;
	combination->table = NULL;
	combination->is_static = false;
	return combination;
    }

    return NULL;
}

void
hangul_combination_delete(HangulCombination *combination)
{
    if (combination == NULL)
	return;

    if (combination->is_static)
	return;

    if (combination->table != NULL)
	free(combination->table);

    free(combination);
}

static uint32_t
hangul_combination_make_key(ucschar first, ucschar second)
{
    return first << 16 | second;
}

bool
hangul_combination_set_data(HangulCombination* combination,
			    ucschar* first, ucschar* second, ucschar* result,
			    unsigned int n)
{
    if (combination == NULL)
	return false;

    if (n == 0 || n > SIZE_MAX / sizeof(HangulCombinationItem))
	return false;

    combination->table = malloc(sizeof(HangulCombinationItem) * n);
    if (combination->table != NULL) {
	int i;

	combination->size = n;
	for (i = 0; i < n; i++) {
	    combination->table[i].key = hangul_combination_make_key(first[i], second[i]);
	    combination->table[i].code = result[i];
	}
	return true;
    }

    return false;
}

static bool
hangul_combination_add_item(HangulCombination* combination,
	ucschar first, ucschar second, ucschar result)
{
    if (combination == NULL)
	return false;

    if (combination->is_static)
	return false;

    if (combination->size >= combination->size_alloced) {
	size_t size_need = combination->size_alloced * 2;
	if (size_need == 0) {
	    // 처음 할당할 때에는 64개를 기본값으로 한다.
	    size_need = 64;
	}

	HangulCombinationItem* table = combination->table;
	table = realloc(table, size_need * sizeof(table[0]));
	if (table == NULL)
	    return false;

	combination->size_alloced = size_need;
	combination->table = table;
    }

    uint32_t key = hangul_combination_make_key(first, second);
    size_t i = combination->size;
    combination->table[i].key = key;
    combination->table[i].code = result;
    combination->size = i + 1;
    return true;
}

static int
hangul_combination_cmp(const void* p1, const void* p2)
{
    const HangulCombinationItem *item1 = p1;
    const HangulCombinationItem *item2 = p2;

    /* key는 unsigned int이므로 단순히 빼서 리턴하면 안된다.
     * 두 수의 차가 큰 경우 int로 변환하면서 음수가 될 수 있다. */
    if (item1->key < item2->key)
	return -1;
    else if (item1->key > item2->key)
	return 1;
    else
	return 0;
}

static void
hangul_combination_sort(HangulCombination* combination)
{
    if (combination == NULL)
	return;

    if (combination->is_static)
	return;

    qsort(combination->table, combination->size,
	sizeof(combination->table[0]), hangul_combination_cmp);
}

static ucschar
hangul_combination_combine(const HangulCombination* combination,
			   ucschar first, ucschar second)
{
    HangulCombinationItem *res;
    HangulCombinationItem key;

    if (combination == NULL)
	return 0;

    key.key = hangul_combination_make_key(first, second);
    res = bsearch(&key, combination->table, combination->size,
	          sizeof(combination->table[0]), hangul_combination_cmp);
    if (res != NULL)
	return res->code;

    return 0;
}

HangulKeyboard*
hangul_keyboard_new()
{
    HangulKeyboard *keyboard = malloc(sizeof(HangulKeyboard));
    if (keyboard == NULL)
	return NULL;

    keyboard->id = NULL;
    keyboard->name = NULL;

    keyboard->table[0] = NULL;
    keyboard->table[1] = NULL;
    keyboard->table[2] = NULL;
    keyboard->table[3] = NULL;

    keyboard->combination[0] = NULL;
    keyboard->combination[1] = NULL;
    keyboard->combination[2] = NULL;
    keyboard->combination[3] = NULL;

    keyboard->type = HANGUL_KEYBOARD_TYPE_JAMO;
    keyboard->is_static = false;

    // 3beol
    // 바꿔 놓기 : 세벌식의 ] -> 아래아
    keyboard->replace_it = 0x0000; 
    // 확장배열씀, 갈마들이켜끄기됨, 입력순서〈안〉따짐, 왼/오른ㅗㅜ구분함, 확장겹받침허용〈안〉함
    bool flag[5] = {false, false, false, false, false}; //
    // [모음글쇠, 확장기호글쇠, 확장한글글쇠, ]
    char* addon_key[4] = {NULL, NULL, NULL, NULL};
    // [모음값, 확장기호값, 확장한글값, 확장단계기호값]
    ucschar* addon_value[4] = {NULL, NULL, NULL, NULL};
    // [기호확장함수, 한글확장함수]
    ucschar (*addon_func[2])(int, int, int) = {NULL, NULL};

    return keyboard;
}

static void
hangul_keyboard_set_id(HangulKeyboard* keyboard, const char* id)
{
    if (keyboard == NULL)
	return;

    if (keyboard->is_static)
	return;

    free(keyboard->id);
    keyboard->id = strdup(id);
}

static void
hangul_keyboard_set_name(HangulKeyboard* keyboard, const char* name)
{
    if (keyboard == NULL)
	return;

    if (keyboard->is_static)
	return;

    free(keyboard->name);
    keyboard->name = strdup(name);
}

ucschar
hangul_keyboard_get_mapping(const HangulKeyboard* keyboard, int tableid, unsigned key)
{
    if (keyboard == NULL)
	return 0;

    if (tableid >= countof(keyboard->table))
	return 0;

    if (key >= HANGUL_KEYBOARD_TABLE_SIZE)
	return 0;

    ucschar* table = keyboard->table[tableid];
    if (table == NULL)
	return 0;

    return table[key];
}

static void
hangul_keyboard_set_mapping(HangulKeyboard *keyboard, int tableid, unsigned key, ucschar value)
{
    if (keyboard == NULL)
	return;

    if (tableid >= countof(keyboard->table))
	return;

    if (key >= HANGUL_KEYBOARD_TABLE_SIZE)
	return;

    if (keyboard->table[tableid] == NULL) {
	ucschar* new_table = malloc(sizeof(ucschar) * HANGUL_KEYBOARD_TABLE_SIZE);
	if (new_table == NULL)
	    return;

	unsigned i;
	for (i = 0; i < HANGUL_KEYBOARD_TABLE_SIZE; ++i) {
	    new_table[i] = 0;
	}
	keyboard->table[tableid] = new_table;
    }

    ucschar* table = keyboard->table[tableid];
    table[key] = value;
}

void
hangul_keyboard_set_value(HangulKeyboard *keyboard, int key, ucschar value)
{
    hangul_keyboard_set_mapping(keyboard, 0, key, value);
}

int
hangul_keyboard_get_type(const HangulKeyboard *keyboard)
{
    int type = 0;
    if (keyboard != NULL) {
	type = keyboard->type;
    }
    return type;
}

void
hangul_keyboard_set_type(HangulKeyboard *keyboard, int type)
{
    if (keyboard != NULL) {
	keyboard->type = type;
    }
}

void
hangul_keyboard_delete(HangulKeyboard *keyboard)
{
    if (keyboard == NULL)
	return;

    if (keyboard->is_static)
	return;

    free(keyboard->id);
    free(keyboard->name);

    unsigned i;
    for (i = 0; i < countof(keyboard->table); ++i) {
	if (keyboard->table[i] != NULL) {
	    free(keyboard->table[i]);
	}
    }

    for (i = 0; i < countof(keyboard->combination); ++i) {
	if (keyboard->combination[i] != NULL) {
	    hangul_combination_delete(keyboard->combination[i]);
	}
    }

    free(keyboard);
}

ucschar
hangul_keyboard_combine(const HangulKeyboard* keyboard,
	unsigned int id, ucschar first, ucschar second)
{
    if (keyboard == NULL)
	return 0;

    if (id >= countof(keyboard->combination))
	return 0;

    HangulCombination* combination = keyboard->combination[id];
    
    if (hangul_keyboard_get_flag(keyboard, HANGUL_KEYBOARD_FLAG_LOOSE_ORDER))
    {
        // 입력순서를 따지지 않을 때, 작은 값을 앞에 둔다.
        ucschar temp = first;
        if (first > second)
        {
            first = second;
            second = temp;
        }
    }
    
    ucschar res = hangul_combination_combine(combination, first, second);
    return res;
}

#if ENABLE_EXTERNAL_KEYBOARDS
static const char*
attr_lookup(const char** attr, const char* name)
{
    if (attr == NULL)
	return NULL;

    int i;
    for (i = 0; attr[i] != NULL; i += 2) {
	if (strcmp(attr[i], name) == 0) {
	    return attr[i + 1];
	}
    }

    return NULL;
}

static unsigned int
attr_lookup_as_uint(const char** attr, const char* name)
{
    const char* valuestr = attr_lookup(attr, name);
    if (valuestr == NULL)
	return 0;

    unsigned int value = strtoul(valuestr, NULL, 0);
    return value;
}

static void XMLCALL
on_element_start(void* data, const XML_Char* element, const XML_Char** attr)
{
    HangulKeyboardLoadContext* context = (HangulKeyboardLoadContext*)data;

    if (strcmp(element, "hangul-keyboard") == 0) {
	if (context->keyboard != NULL) {
	    hangul_keyboard_delete(context->keyboard);
	}
	context->keyboard = hangul_keyboard_new();

	const char* id = attr_lookup(attr, "id");
	hangul_keyboard_set_id(context->keyboard, id);

	const char* typestr = attr_lookup(attr, "type");
	int type = HANGUL_KEYBOARD_TYPE_JAMO;
	if (strcmp(typestr, "jamo") == 0) {
	    type = HANGUL_KEYBOARD_TYPE_JAMO;
	} else if (strcmp(typestr, "jamo-yet") == 0) {
	    type = HANGUL_KEYBOARD_TYPE_JAMO_YET;
	} else if (strcmp(typestr, "jaso") == 0) {
	    type = HANGUL_KEYBOARD_TYPE_JASO;
	} else if (strcmp(typestr, "jaso-yet") == 0) {
	    type = HANGUL_KEYBOARD_TYPE_JASO_YET;
	} else if (strcmp(typestr, "romaja") == 0) {
	    type = HANGUL_KEYBOARD_TYPE_ROMAJA;
	} else if (strcmp(typestr, "shin") == 0) {
	    type = HANGUL_KEYBOARD_TYPE_JASO_SHIN;
	}

	hangul_keyboard_set_type(context->keyboard, type);
    } else if (strcmp(element, "name") == 0) {
	if (context->keyboard == NULL)
	    return;

	const char* lang = attr_lookup(attr, "xml:lang");
	if (lang == NULL) {
	    context->save_name = true;
	} else {
	    const char* locale = setlocale(LC_ALL, NULL);
	    size_t n = strlen(lang);
	    if (strncmp(lang, locale, n) == 0) {
		context->save_name = true;
	    }
	}
	context->current_element = "name";
    } else if (strcmp(element, "map") == 0) {
	if (context->keyboard == NULL)
	    return;

	unsigned int id = attr_lookup_as_uint(attr, "id");
	if (id < countof(context->keyboard->table)) {
	    context->current_id = id;
	    context->current_element = "map";
	}
    } else if (strcmp(element, "combination") == 0) {
	if (context->keyboard == NULL)
	    return;

	unsigned int id = attr_lookup_as_uint(attr, "id");
	if (id < countof(context->keyboard->combination)) {
	    if (context->keyboard->combination[id] != NULL) {
		hangul_combination_delete(context->keyboard->combination[id]);
	    }

	    context->current_id = id;
	    context->current_element = "combination";
	    context->keyboard->combination[id] = hangul_combination_new();
	}
    } else if (strcmp(element, "item") == 0) {
	if (context->keyboard == NULL)
	    return;

	unsigned int id = context->current_id;
	if (strcmp(context->current_element, "map") == 0) {
	    HangulKeyboard* keyboard = context->keyboard;
	    unsigned int key = attr_lookup_as_uint(attr, "key");
	    unsigned int value = attr_lookup_as_uint(attr, "value");
	    hangul_keyboard_set_mapping(keyboard, id, key, value);
	} else if (strcmp(context->current_element, "combination") == 0) {
	    HangulCombination* combination = context->keyboard->combination[id];
	    unsigned int first = attr_lookup_as_uint(attr, "first");
	    unsigned int second = attr_lookup_as_uint(attr, "second");
	    unsigned int result = attr_lookup_as_uint(attr, "result");
	    hangul_combination_add_item(combination, first, second, result);
	}
    } else if (strcmp(element, "include") == 0) {
	const char* file = attr_lookup(attr, "file");
	if (file == NULL)
	    return;

        int top = context->path_stack_top;
        if (top < 0)
            return;

        size_t n = strlen(file) + strlen(context->path_stack[top]) + 1;
	char* path = malloc(n);
	if (path == NULL)
	    return;

	if (file[0] == '/') {
	    strncpy(path, file, n);
	} else {
	    char* orig_path = strdup(context->path_stack[top]);
	    char* last_slash = strrchr(orig_path, '/');
	    if (last_slash)
		last_slash[0] = '\0';

	    snprintf(path, n, "%s/%s", orig_path, file);
	    free(orig_path);
	}

	hangul_keyboard_parse_file(path, context);
	free(path);
    }
}

static void XMLCALL
on_element_end(void* data, const XML_Char* element)
{
    HangulKeyboardLoadContext* context = (HangulKeyboardLoadContext*)data;

    if (context->keyboard == NULL)
	return;

    if (strcmp(element, "name") == 0) {
	context->current_element = "";
	context->save_name = false;
    } else if (strcmp(element, "map") == 0) {
	context->current_id = 0;
	context->current_element = "";
    } else if (strcmp(element, "combination") == 0) {
	unsigned int id = context->current_id;
	HangulCombination* combination = context->keyboard->combination[id];
	hangul_combination_sort(combination);
	context->current_id = 0;
	context->current_element = "";
    }
}

static void XMLCALL
on_char_data(void* data, const XML_Char* s, int len)
{
    HangulKeyboardLoadContext* context = (HangulKeyboardLoadContext*)data;

    if (context->keyboard == NULL)
	return;

    if (context->current_element != NULL && strcmp(context->current_element, "name") == 0) {
	if (context->save_name) {
	    char buf[1024];
	    if (len >= sizeof(buf))
		len = sizeof(buf) - 1;
	    memcpy(buf, s, len);
	    buf[len] = '\0';
	    hangul_keyboard_set_name(context->keyboard, buf);
	}
    }
}

static void
hangul_keyboard_parse_file(const char* path, HangulKeyboardLoadContext* context)
{
    int top = context->path_stack_top + 1;
    if (top >= sizeof(context->path_stack) / sizeof(context->path_stack[0])) {
        return;
    }

    context->path_stack[top] = path;
    context->path_stack_top = top;

    XML_Parser parser = XML_ParserCreate(NULL);

    XML_SetUserData(parser, context);
    XML_SetElementHandler(parser, on_element_start, on_element_end);
    XML_SetCharacterDataHandler(parser, on_char_data);

    FILE* file = fopen(path, "r");
    if (file == NULL) {
        goto done;
    }

    char buf[8192];

    while (true) {
	size_t n = fread(buf, 1, sizeof(buf), file);
	int is_final = feof(file);
	int res = XML_Parse(parser, buf, n, is_final);
	if (res == XML_STATUS_ERROR) {
	    goto close;
	}
	if (is_final)
	    break;
    }

close:
    fclose(file);
done:
    XML_ParserFree(parser);

    context->path_stack_top--;
}

HangulKeyboard*
hangul_keyboard_new_from_file(const char* path)
{
    HangulKeyboardLoadContext context;
    memset(&context, 0, sizeof(context));
    context.path_stack_top = -1;

    hangul_keyboard_parse_file(path, &context);

    return context.keyboard;
}

static unsigned
hangul_keyboard_list_load_dir(const char* path)
{
    if (path == NULL) {
        return 0;
    }

    const char* subpattern = "/*.xml";
    size_t len = strlen(path) + strlen(subpattern) + 1;
    char* pattern = (char*)malloc(len);
    if (pattern == NULL) {
        return 0;
    }

    snprintf(pattern, len, "%s%s", path, subpattern);

#ifdef HAVE_GLOB_H
    glob_t result;
    int res = glob(pattern, GLOB_ERR, NULL, &result);
    if (res != 0) {
        free(pattern);
	return 0;
    }

    size_t i;
    for (i = 0; i < result.gl_pathc; ++i) {
	HangulKeyboard* keyboard = hangul_keyboard_new_from_file(result.gl_pathv[i]);
	if (keyboard == NULL)
	    continue;
	hangul_keyboard_list_append(keyboard);
    }

    globfree(&result);
    free(pattern);
#else /* _WIN32 */
    WIN32_FIND_DATAW findFileData;
    HANDLE hFind;
    int n = (strlen(pattern) + 1) * sizeof(WCHAR);

    LPWSTR wpattern = (LPWSTR)malloc(n);
    if (wpattern == NULL) {
	free(pattern);
	return 0;
    }

    MultiByteToWideChar(CP_ACP, 0, pattern, -1, wpattern, n);

    hFind = FindFirstFileW(wpattern, &findFileData);
    if (hFind == INVALID_HANDLE_VALUE) {
	free(wpattern);
	free(pattern);
	return 0;
    }

    do {
	n = WideCharToMultiByte(CP_ACP, 0, findFileData.cFileName, -1, NULL, 0, NULL, NULL);
	if (n == 0)
	    continue;

	int path_len = strlen(path);
	len = path_len + n + 2;
	char* file = (char*)malloc(len);
	if (file == NULL)
	    continue;

	memcpy(file, path, path_len);
	file[path_len] = '/';
	char* pfile = &file[path_len + 1];
	WideCharToMultiByte(CP_ACP, 0, findFileData.cFileName, -1, pfile, n, NULL, NULL);

	HangulKeyboard* keyboard = hangul_keyboard_new_from_file(file);
	free(file);

	if (keyboard == NULL)
	    continue;
	hangul_keyboard_list_append(keyboard);
    } while(FindNextFileW(hFind, &findFileData));

    FindClose(hFind);
    free(wpattern);
    free(pattern);
#endif /* HAVE_GLOB_H */

    return hangul_keyboards.n;
}
#endif /* ENABLE_EXTERNAL_KEYBOARDS */

static void
hangul_keyboard_list_clear()
{
    size_t i;
    for (i = 0; i < hangul_keyboards.n; ++i) {
	hangul_keyboard_delete(hangul_keyboards.keyboards[i]);
    }

    free(hangul_keyboards.keyboards);

    hangul_keyboards.n = 0;
    hangul_keyboards.nalloced = 0;
    hangul_keyboards.keyboards = NULL;
}

#if ENABLE_EXTERNAL_KEYBOARDS
static char*
hangul_keyboard_get_default_keyboard_path()
{
    char* keyboard_path = NULL;
    size_t keyboard_path_len = 1;

    /* default LIBHANGUL_KEYBOARD_PATH is
     * SYSTEM_KEYBOARD_DIR:USER_KEYBOARD_DIR */

#ifdef _WIN32
    /* system default dir */
    char* system_dir = NULL;
    const char* data_dir = getenv("APPDATA");
    if (data_dir != NULL) {
        const char* subdir = "/libhangul/keyboards";
        size_t system_dir_len = strlen(data_dir) + strlen(subdir) + 1;
        system_dir = (char*)malloc(system_dir_len);
        if (system_dir != NULL) {
            snprintf(system_dir, system_dir_len, "%s%s", data_dir, subdir);
            keyboard_path_len += strlen(system_dir);
        }
    }
    /* user default dir */
    char* home_dir = getenv("USERPROFILE");
    if (home_dir == NULL) {
        /* no user data dir */
        return system_dir;
    } else {
        const char* subdir = "/.libhangul/keyboards";
        keyboard_path_len += strlen(home_dir) + strlen(subdir);
        keyboard_path = (char*)malloc(keyboard_path_len);
        if (keyboard_path != NULL) {
            if (system_dir != NULL) {
                keyboard_path_len++;
                snprintf(keyboard_path, keyboard_path_len, "%s;%s%s", system_dir, home_dir, subdir);
	    } else {
                snprintf(keyboard_path, keyboard_path_len, "%s%s", home_dir, subdir);
	    }
        }
    }
#else
    /* system default dir */
    const char* system_dir = LIBHANGUL_KEYBOARD_DIR;
    keyboard_path_len += strlen(system_dir);

    /* user default dir */
    char* xdg_data_home = getenv("XDG_DATA_HOME");
    if (xdg_data_home == NULL) {
        char* home_dir = getenv("HOME");
        if (home_dir == NULL) {
            /* no user data dir */
            keyboard_path = (char*)malloc(keyboard_path_len);
            if (keyboard_path != NULL) {
                snprintf(keyboard_path, keyboard_path_len, "%s", system_dir);
            }
        } else {
            const char* subdir = "/.local/share/libhangul/keyboards";
            keyboard_path_len += 1 + strlen(home_dir) + strlen(subdir);
            keyboard_path = (char*)malloc(keyboard_path_len);
            if (keyboard_path != NULL) {
                snprintf(keyboard_path, keyboard_path_len, "%s:%s%s", system_dir, home_dir, subdir);
            }
        }
    } else {
        const char* subdir = "/libhangul/keyboards";
        keyboard_path_len += 1 + strlen(xdg_data_home) + strlen(subdir);
        keyboard_path = (char*)malloc(keyboard_path_len);
        if (keyboard_path != NULL) {
            snprintf(keyboard_path, keyboard_path_len, "%s:%s%s", system_dir, xdg_data_home, subdir);
        }
    }
#endif /* _WIN32 */

    return keyboard_path;
}

static char*
hangul_keyboard_get_keyboard_path()
{
    char* keyboard_path = getenv("LIBHANGUL_KEYBOARD_PATH");
    if (keyboard_path == NULL) {
        keyboard_path = hangul_keyboard_get_default_keyboard_path();
    } else {
        keyboard_path = strdup(keyboard_path);
    }

    return keyboard_path;
}
#endif /* ENABLE_EXTERNAL_KEYBOARDS */

int
hangul_keyboard_list_init()
{
#if ENABLE_EXTERNAL_KEYBOARDS
    /* 이 함수를 중복 호출할 경우에 대한 처리
     * 이미 등록된 자판이 있다면 중복 호출된 것으로 보고
     * 함수를 종료한다. */
    if (hangul_keyboards.n > 0)
	return 2;

    /* hangul_init을 호출하면 builtin keyboard는 disable되도록 처리한다.
     * 기본 자판은 외부 파일로 부터 로딩하는 것이 기본 동작이고
     * builtin 키보드는 하위 호환을 위해 남겨둔다. */
    hangul_builtin_keyboard_count = 0;

    /* libhangul data dir에서 keyboard 로딩 */
    char* libhangul_keyboard_path = hangul_keyboard_get_keyboard_path();

    unsigned n = 0;

    char* dir = libhangul_keyboard_path;
#ifdef _WIN32
    char sep = ';';
#else
    char sep = ':';
#endif /* _WIN32 */
    while (dir != NULL && dir[0] != '\0') {
        char* next = strchr(dir, sep);
        if (next != NULL) {
            next[0] = '\0';
            ++next;
        }

        n += hangul_keyboard_list_load_dir(dir);
        dir = next;
    }

    free(libhangul_keyboard_path);

    if (n == 0)
	return 1;

#endif /* ENABLE_EXTERNAL_KEYBOARDS */
    return 0;
}

int
hangul_keyboard_list_fini()
{
    hangul_keyboard_list_clear();
    hangul_builtin_keyboard_count = countof(hangul_builtin_keyboards);
    return 0;
}

static char*
hangul_builtin_keyboard_list_get_keyboard_id(unsigned int index_)
{
    if (index_ >= hangul_builtin_keyboard_count)
	return NULL;

    const HangulKeyboard* keyboard = hangul_builtin_keyboards[index_];
    if (keyboard == NULL)
	return NULL;

    return keyboard->id;
}

static const char*
hangul_builtin_keyboard_list_get_keyboard_name(unsigned int index_)
{
#ifdef ENABLE_NLS
    static bool isGettextInitialized = false;
    if (!isGettextInitialized) {
	isGettextInitialized = true;
	bindtextdomain(GETTEXT_PACKAGE, LOCALEDIR);
	bind_textdomain_codeset(GETTEXT_PACKAGE, "UTF-8");
    }
#endif

    if (index_ >= hangul_builtin_keyboard_count)
	return NULL;

    const HangulKeyboard* keyboard = hangul_builtin_keyboards[index_];
    if (keyboard == NULL)
	return NULL;

    return _(keyboard->name);
}

static const HangulKeyboard*
hangul_builtin_keyboard_list_get_keyboard(const char* id)
{
    size_t i;
    for (i = 0; i < hangul_builtin_keyboard_count; ++i) {
	const HangulKeyboard* keyboard = hangul_builtin_keyboards[i];
	if (strcmp(id, keyboard->id) == 0) {
	    return keyboard;
	}
    }
    return NULL;
}

/**
 * @ingroup hangulkeyboards
 * @brief libhangul에서 제공하는 자판 개수를 구하는 함수
 *
 * 이 함수의 리턴값을 이용해서 자판을 iteration할 수 있다.
 * 한글 자판의 설치 위치에 대한 정보는 @ref addinghangulkeyboards 를 참고하라.
 * @return @ref HangulInputContext 에서 선택 가능한 자판 개수
 */
unsigned int
hangul_keyboard_list_get_count()
{
    if (hangul_builtin_keyboard_count > 0)
	return hangul_builtin_keyboard_count;

    return hangul_keyboards.n;
}

/**
 * @ingroup hangulkeyboards
 * @brief libhangul에서 제공하는 자판의 id를 구하는 함수
 *
 * @a index_ 로 지정된 자판의 id 값을 리턴한다. 이 id는 @ref
 * hangul_ic_select_keyboard() 함수의 인자로 사용하는 문자열이다.
 * @return 지정된 자판의 id. 이 문자열은 libhangul 내부에서 관리하는 것으로
 *         free해서는 안된다.
 */
const char*
hangul_keyboard_list_get_keyboard_id(unsigned int index_)
{
    if (hangul_builtin_keyboard_count > 0) {
      char* id = hangul_builtin_keyboard_list_get_keyboard_id(index_);
      if (id != NULL) {
        return id;
      }
      //return hangul_builtin_keyboard_list_get_keyboard_id(index_);
    }

    if (index_ >= hangul_keyboards.n)
	return NULL;

    HangulKeyboard* keyboard = hangul_keyboards.keyboards[index_];
    if (keyboard == NULL)
	return NULL;

    return keyboard->id;
}

/**
 * @ingroup hangulkeyboards
 * @brief libhangul에서 제공하는 자판의 이름을 구하는 함수
 *
 * @a index_ 로 지정된 자판의 이름을 리턴한다. 이 문자열은 사용자에게 보여주기
 * 위한 것으로, 번역되어 사람이 읽을 수 있는 형태의 문자열이다.
 * @return 지정된 자판의 이름. 이 문자열은 libhangul 내부에서 관리하는 것으로
 *         free해서는 안된다.
 */
const char*
hangul_keyboard_list_get_keyboard_name(unsigned int index_)
{
    if (hangul_builtin_keyboard_count > 0) {
      const char* name = hangul_builtin_keyboard_list_get_keyboard_name(index_);
      if (name != NULL) {
        return name;
      }
	 //return hangul_builtin_keyboard_list_get_keyboard_name(index_);
    }

    if (index_ >= hangul_keyboards.n)
	return NULL;

    HangulKeyboard* keyboard = hangul_keyboards.keyboards[index_];
    if (keyboard == NULL)
	return NULL;

    return keyboard->name;
}

/**
 * @ingroup hangulkeyboards
 * @brief libhangul에서 제공하는 자판의 HangulKeyboard 포인터를 구하는 함수
 * @return id로 찾아진 자판의 HangulKeyboard 포인터, 못찾으면 NULL.
 *         이 스트럭처는 libhangul 내부에서 관리하는 것으로 free해서는 안된다.
 */
const HangulKeyboard*
hangul_keyboard_list_get_keyboard(const char* id)
{
    if (hangul_builtin_keyboard_count > 0) {
      const HangulKeyboard* keyboard = hangul_builtin_keyboard_list_get_keyboard(id);
      if (keyboard != NULL) {
        return keyboard;
      }
    //return hangul_builtin_keyboard_list_get_keyboard(id);
    }

    /* 키보드 목록에서 순차 검색을 하여 찾으므로 같은 id로 서로다른
     * 자판이 등록되어 있다고 하면 먼저 로딩된 자판만 인식된다. */
    size_t i;
    for (i = 0; i < hangul_keyboards.n; ++i) {
	HangulKeyboard* keyboard = hangul_keyboards.keyboards[i];
	if (strcmp(id, keyboard->id) == 0) {
	    return keyboard;
	}
    }
    return NULL;
}

static bool
hangul_keyboard_list_append(HangulKeyboard* keyboard)
{
    if (hangul_keyboards.n >= hangul_keyboards.nalloced) {
	size_t n = hangul_keyboards.nalloced * 2;
	if (n == 0) {
	    n = 16;
	}
	HangulKeyboard** keyboards = hangul_keyboards.keyboards;
	keyboards = realloc(keyboards, n * sizeof(keyboards[0]));
	if (keyboards == NULL)
	    return false;

	hangul_keyboards.nalloced = n;
	hangul_keyboards.keyboards = keyboards;
    }

    size_t i = hangul_keyboards.n;
    hangul_keyboards.keyboards[i] = keyboard;
    hangul_keyboards.n = i + 1;

    return true;
}

/**
 * @ingroup hangulkeyboards
 * @brief keyboard 를 글로벌 키보드 리스트에 등록함
 * @param keyboard 등록할 키보드
 * @return keyboard 의 id, 키보드를 선택하거나 unregister할때 사용하는 id다.
 *
 * 여기에 등록된 키보드는 hangul_ic_select()를 통해서 선택될 수 있게 된다.
 * 이후 @a keyboard 는 libhangul이 관리하므로 사용자가 임의로 삭제해서는 안된다.
 * hangul_fini() 함수 안에서 삭제될 것이다.
 */
const char*
hangul_keyboard_list_register_keyboard(HangulKeyboard* keyboard)
{
    if (keyboard == NULL)
        return NULL;

    bool res = hangul_keyboard_list_append(keyboard);
    if (!res) {
        return NULL;
    }

    return keyboard->id;
}

/**
 * @ingroup hangulkeyboards
 * @brief id로 지정된 키보드를 글로벌 키보드 리스트에 삭제함
 * @param id 삭제할 키보드 id
 * @return 리스트에서 삭제된 HangulKeyboard 의 포인터, 이 포인터는 더이상 libhangul에서
 *         관리하지 않으므로 사용자가 hangul_keyboard_delete() 함수로 삭제해야 한다.
 */
HangulKeyboard*
hangul_keyboard_list_unregister_keyboard(const char* id)
{
    HangulKeyboard* keyboard = NULL;

    size_t i;
    for (i = 0; i < hangul_keyboards.n; ++i) {
        keyboard = hangul_keyboards.keyboards[i];
        if (strcmp(id, keyboard->id) == 0) {
            break;
        }
    }

    if (keyboard == NULL) {
        return NULL;
    }

    for (++i; i < hangul_keyboards.n; ++i) {
        hangul_keyboards.keyboards[i - 1] = hangul_keyboards.keyboards[i];
    }

    hangul_keyboards.keyboards[i - 1] = NULL;
    hangul_keyboards.n--;

    return keyboard;
}




// 3beol
#ifndef libhangul_hangulkeyboard_addon_c
#define libhangul_hangulkeyboard_addon_c
ucschar
hangul_keyboard_get_replace_it(const HangulKeyboard* keyboard)
{
    return keyboard->replace_it;
}


char*
hangul_keyboard_get_addon_key(const HangulKeyboard* keyboard, unsigned int index) 
{
    return keyboard->addon_key[index];
}

ucschar*
hangul_keyboard_get_addon_value(const HangulKeyboard* keyboard, unsigned int index)
{
    return keyboard->addon_value[index];
}

//ucschar (*addon_func[2])(int, int, int);
ucschar
(*hangul_keyboard_get_addon_func(const HangulKeyboard* keyboard, unsigned int index))(int, int, int)
{
    return keyboard->addon_func[index];
}


bool
hangul_keyboard_is_right_oua(const HangulKeyboard *keyboard, int ascii, ucschar ch, int index)
{
  if (keyboard == NULL) {
    return false;
  }
  if (keyboard->addon_key[index] == NULL) {
    return false;
  }

  int i;
  for (i = 0; *(keyboard->addon_key[index] + i) != 0x00; i++) {
    if (ascii == *(keyboard->addon_key[index] + i)) {
      for (i = 0; *(keyboard->addon_value[index] + i) != 0x0000; i++) {
        if (ch == *(keyboard->addon_value[index] + i)) {
          return true;
        }
      }
    }
  }
  return false;
}


int
hangul_keyboard_is_extension_key(const HangulKeyboard *keyboard, int ascii, int index)
{
  if (keyboard == NULL) 
  {
    return 0;
  }
  if (keyboard->addon_key[index] == NULL) 
  {
    return 0;
  }


  int i;
  for (i = 1; *(keyboard->addon_key[index] + i) != 0x00; i++) 
  {
    if (ascii == *(keyboard->addon_key[index] + i)) 
    {
      if (*(keyboard->addon_key[index] + 0) == '1') 
      {
        i += 10;
      }
      else if (*(keyboard->addon_key[index] + 0) == '2') 
      {
        i += 20;
      }
      else if (*(keyboard->addon_key[index] + 0) == '6') 
      {
        // 옛글 배열.
        return i;
      }
      else  
      {
      }
      return i;
    }
  }

  return 0;
}


bool
hangul_keyboard_get_flag(const HangulKeyboard *keyboard, unsigned int option)
{
    if (keyboard == NULL) 
    {
        return false;
    }

    switch(option)
    {
    case HANGUL_KEYBOARD_FLAG_EXTENDED:
    case HANGUL_KEYBOARD_FLAG_GALMADEULI:
    case HANGUL_KEYBOARD_FLAG_LOOSE_ORDER:
    case HANGUL_KEYBOARD_FLAG_RIGHT_OU:
    case HANGUL_KEYBOARD_FLAG_NO_ADDED_GGEUT:
        return keyboard->flag[option];
    }

    return false;
}

unsigned int 
libhangul_get_init_keyboard_ids_length ()
{
    return INIT_IDS_LENGTH - 1;
}

char** 
libhangul_get_init_keyboard_ids ()
{
    return (char **)keys;
}



#endif /* libhangul_hangulkeyboard_addon_c */
<|MERGE_RESOLUTION|>--- conflicted
+++ resolved
@@ -40,15 +40,12 @@
 #include "hangul.h"
 #include "hangulinternals.h"
 
-<<<<<<< HEAD
-=======
 #ifdef _WIN32
 #define WIN32_LEAN_AND_MEAN
 #include <windows.h>
 #include <fileapi.h>
 #define strdup _strdup
 #endif /* _WIN32 */
->>>>>>> 154a5e0f
 
 /**
  * @file hangulkeyboard.c
