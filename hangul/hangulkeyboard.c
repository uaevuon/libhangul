--- conflicted
+++ resolved
@@ -2070,7 +2070,64 @@
     return true;
 }
 
-<<<<<<< HEAD
+/**
+ * @ingroup hangulkeyboards
+ * @brief keyboard 를 글로벌 키보드 리스트에 등록함
+ * @param keyboard 등록할 키보드
+ * @return keyboard 의 id, 키보드를 선택하거나 unregister할때 사용하는 id다.
+ *
+ * 여기에 등록된 키보드는 hangul_ic_select()를 통해서 선택될 수 있게 된다.
+ * 이후 @a keyboard 는 libhangul이 관리하므로 사용자가 임의로 삭제해서는 안된다.
+ * hangul_fini() 함수 안에서 삭제될 것이다.
+ */
+const char*
+hangul_keyboard_list_register_keyboard(HangulKeyboard* keyboard)
+{
+    if (keyboard == NULL)
+        return NULL;
+
+    bool res = hangul_keyboard_list_append(keyboard);
+    if (!res) {
+        return NULL;
+    }
+
+    return keyboard->id;
+}
+
+/**
+ * @ingroup hangulkeyboards
+ * @brief id로 지정된 키보드를 글로벌 키보드 리스트에 삭제함
+ * @param id 삭제할 키보드 id
+ * @return 리스트에서 삭제된 HangulKeyboard 의 포인터, 이 포인터는 더이상 libhangul에서
+ *         관리하지 않으므로 사용자가 hangul_keyboard_delete() 함수로 삭제해야 한다.
+ */
+HangulKeyboard*
+hangul_keyboard_list_unregister_keyboard(const char* id)
+{
+    HangulKeyboard* keyboard = NULL;
+
+    size_t i;
+    for (i = 0; i < hangul_keyboards.n; ++i) {
+        keyboard = hangul_keyboards.keyboards[i];
+        if (strcmp(id, keyboard->id) == 0) {
+            break;
+        }
+    }
+
+    if (keyboard == NULL) {
+        return NULL;
+    }
+
+    for (++i; i < hangul_keyboards.n; ++i) {
+        hangul_keyboards.keyboards[i - 1] = hangul_keyboards.keyboards[i];
+    }
+
+    hangul_keyboards.keyboards[i - 1] = NULL;
+    hangul_keyboards.n--;
+
+    return keyboard;
+}
+
 
 
 
@@ -2206,62 +2263,3 @@
 
 
 #endif /* libhangul_hangulkeyboard_addon_c */
-=======
-/**
- * @ingroup hangulkeyboards
- * @brief keyboard 를 글로벌 키보드 리스트에 등록함
- * @param keyboard 등록할 키보드
- * @return keyboard 의 id, 키보드를 선택하거나 unregister할때 사용하는 id다.
- *
- * 여기에 등록된 키보드는 hangul_ic_select()를 통해서 선택될 수 있게 된다.
- * 이후 @a keyboard 는 libhangul이 관리하므로 사용자가 임의로 삭제해서는 안된다.
- * hangul_fini() 함수 안에서 삭제될 것이다.
- */
-const char*
-hangul_keyboard_list_register_keyboard(HangulKeyboard* keyboard)
-{
-    if (keyboard == NULL)
-        return NULL;
-
-    bool res = hangul_keyboard_list_append(keyboard);
-    if (!res) {
-        return NULL;
-    }
-
-    return keyboard->id;
-}
-
-/**
- * @ingroup hangulkeyboards
- * @brief id로 지정된 키보드를 글로벌 키보드 리스트에 삭제함
- * @param id 삭제할 키보드 id
- * @return 리스트에서 삭제된 HangulKeyboard 의 포인터, 이 포인터는 더이상 libhangul에서
- *         관리하지 않으므로 사용자가 hangul_keyboard_delete() 함수로 삭제해야 한다.
- */
-HangulKeyboard*
-hangul_keyboard_list_unregister_keyboard(const char* id)
-{
-    HangulKeyboard* keyboard = NULL;
-
-    size_t i;
-    for (i = 0; i < hangul_keyboards.n; ++i) {
-        keyboard = hangul_keyboards.keyboards[i];
-        if (strcmp(id, keyboard->id) == 0) {
-            break;
-        }
-    }
-
-    if (keyboard == NULL) {
-        return NULL;
-    }
-
-    for (++i; i < hangul_keyboards.n; ++i) {
-        hangul_keyboards.keyboards[i - 1] = hangul_keyboards.keyboards[i];
-    }
-
-    hangul_keyboards.keyboards[i - 1] = NULL;
-    hangul_keyboards.n--;
-
-    return keyboard;
-}
->>>>>>> e0620262
